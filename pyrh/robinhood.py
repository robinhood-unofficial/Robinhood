--- conflicted
+++ resolved
@@ -56,67 +56,6 @@
         """Fetch investment_profile."""
         return self.get(urls.INVESTMENT_PROFILE)
 
-<<<<<<< HEAD
-    def get_instruments(self, symbol, match=True, options=False):
-        """Query for instruments that match with the given ticker.
-
-        Args:
-            symbol (str): stock ticker
-            match (bool): True if want exact match, False for partial match
-
-        Returns:
-            (:obj: (list)): JSON contents from `instruments` endpoint - list
-            of instruments that match the ticker
-        """
-        ticker = symbol.upper()
-        params = {"symbol": ticker} if match else {"query": ticker}
-        res = self.get(urls.instruments(options=options), params=params)
-        results = res.get("results", [])
-        while res.get("next"):
-            res = res.get("next")
-            results.extend(res.get("results", []))
-        return results
-
-    def instruments(self, stock):
-        """Fetch instruments endpoint.
-
-        Args:
-            stock (str): stock ticker
-
-        Returns:
-            (:obj:`dict`): JSON contents from `instruments` endpoint
-
-        """
-
-        res = self.get(urls.build_instruments(), params={"query": stock.upper()})
-
-        # if requesting all, return entire object so may paginate with ['next']
-        if stock == "":
-            return res
-
-        return res["results"]
-
-    def instrument(self, id):
-        """Fetch instrument info.
-
-        Args:
-            id (str): instrument id
-
-        Returns:
-            (:obj:`dict`): JSON dict of instrument
-
-        """
-        url = str(urls.build_instruments()) + "?symbol=" + str(id)
-
-        try:
-            data = requests.get(url)
-        except requests.exceptions.HTTPError:
-            raise InvalidInstrumentId()
-
-        return data["results"][0]
-
-=======
->>>>>>> 0113d315
     def quote_data(self, stock=""):
         """Fetch stock quote.
 
